--- conflicted
+++ resolved
@@ -25,7 +25,7 @@
 ....
 
 async myMethod () {
-  const request = new FetchRequest('post', 'localhost:3000/my_endpoint', { body: JSON.stringify({ name: 'Request.JS' }) })
+  const request = new FetchRequest('post', 'localhost:3000/my_endpoint', { body: { name: 'Request.JS' }})
   const response = await request.perform()
   if (response.ok) {
     const body = await response.text
@@ -47,14 +47,13 @@
 ...
 
 async myMethod () {
-  const response = await post('localhost:3000/my_endpoint', { body: JSON.stringify({ name: 'Request.JS' }) })
+  const response = await post('localhost:3000/my_endpoint', { body: { name: 'Request.JS' }})
   if (response.ok) {
     ...
   }
 }
 ```
 
-<<<<<<< HEAD
 #### Request Options
 
 You can pass options to a request as the last argument. For example:
@@ -88,37 +87,10 @@
 Appends query parameters to the URL.
 
 ##### responseKind
-=======
-#### Request body
-
-Instead of stringify the body of a request which the content type is `application/json`, you can just pass the javascript object as the body of the request and Request.JS will stringify it for you.
-
-```js
-import { post } from '@rails/request.js'
-
-...
-
-async myMethod () {
-  const response = await post('localhost:3000/my_endpoint', { body: { name: 'Request.JS' } })
-  if (response.ok) {
-    ...
-  }
-}
-```
-
-### responseKind
->>>>>>> 1e04b606
 
 You can provide this option to specify which kind of response will be accepted. Default is `html`.
 
 Options are `html`, `turbo-stream`, `json`.
-<<<<<<< HEAD
-=======
-
-### contentType
-
-When provided this value will be sent in the `Content-Type` header. When not provided Request.JS will send nothing when the `body` of the request is `null` or an instance of `FormData`, when the `body` is an instance of a `File` then the type of the file will be sent and `application/json` will be sent if none of the prior conditions matches.
->>>>>>> 1e04b606
 
 #### Turbo Streams
 
@@ -128,8 +100,6 @@
 import { Turbo } from "@hotwired/turbo-rails"
 window.Turbo = Turbo
 ```
-
-Since [v7.0.0-beta.6](https://github.com/hotwired/turbo/releases/tag/v7.0.0-beta.6) Turbo sets `window.Turbo` automatically.
 
 #### Request Interceptor
 
@@ -149,47 +119,13 @@
 RequestInterceptor.reset()
 ```
 
-## Response
-
-### statusCode
-
-Returns the response status.
-
-### ok
-
-Returns true if the response was successful.
-
-### unauthenticated
-
-Returns true if the response has a `401` status code.
-
-### authenticationURL
-
-Returns the value contained in the `WWW-Authenticate` header.
-
-### contentType
-
-Returns the response content-type.
-
-### html
-
-Returns the html body, if the content type of the response isn't `html` then will be returned a rejected promise.
-
-### json
-
-Returns the json body, if the content type of the response isn't `json` then will be returned a rejected promise.
-
-### headers
-
-Returns the response headers.
-
 # Known Issues
 
 `FetchRequest` sets a `"X-Requested-With": "XmlHttpRequest"` header. If you have not upgraded to Turbo and still use `Turbolinks` in your Gemfile, this means
 you will not be able to check if the request was redirected.
 
 ```js
-  const request = new FetchRequest('post', 'localhost:3000/my_endpoint', { body: JSON.stringify({ name: 'Request.JS' }) })
+  const request = new FetchRequest('post', 'localhost:3000/my_endpoint', { body: { name: 'Request.JS' }})
   const response = await request.perform()
   response.redirected // => will always be false.
 ```
